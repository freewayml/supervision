import os
from pathlib import Path
from typing import Dict, List, Optional, Tuple

import cv2
import numpy as np

from supervision.dataset.utils import approximate_mask_with_polygons
from supervision.detection.core import Detections
from supervision.detection.utils import polygon_to_mask, polygon_to_xyxy
from supervision.utils.file import (
    list_files_with_extensions,
    read_txt_file,
    read_yaml_file,
    save_text_file,
    save_yaml_file,
)


def _parse_box(values: List[str]) -> np.ndarray:
    x_center, y_center, width, height = values
    return np.array(
        [
            float(x_center) - float(width) / 2,
            float(y_center) - float(height) / 2,
            float(x_center) + float(width) / 2,
            float(y_center) + float(height) / 2,
        ],
        dtype=np.float32,
    )


def _box_to_polygon(box: np.ndarray) -> np.ndarray:
    return np.array(
        [[box[0], box[1]], [box[2], box[1]], [box[2], box[3]], [box[0], box[3]]]
    )


def _parse_polygon(values: List[str]) -> np.ndarray:
    return np.array(values, dtype=np.float32).reshape(-1, 2)


def _polygons_to_masks(
    polygons: List[np.ndarray], resolution_wh: Tuple[int, int]
) -> np.ndarray:
    return np.array(
        [
            polygon_to_mask(polygon=polygon, resolution_wh=resolution_wh)
            for polygon in polygons
        ],
        dtype=bool,
    )


def _with_mask(lines: List[str]) -> bool:
    return any([len(line.split()) > 5 for line in lines])


def _extract_class_names(file_path: str) -> List[str]:
    data = read_yaml_file(file_path=file_path)
    names = data["names"]
    if isinstance(names, dict):
        names = [names[key] for key in sorted(names.keys())]
    return names


def _image_name_to_annotation_name(image_name: str) -> str:
    base_name, _ = os.path.splitext(image_name)
    return base_name + ".txt"


def yolo_annotations_to_detections(
    lines: List[str], resolution_wh: Tuple[int, int], with_masks: bool
) -> Detections:
    if len(lines) == 0:
        return Detections.empty()

    class_id, relative_xyxy, relative_polygon = [], [], []
    w, h = resolution_wh
    for line in lines:
        values = line.split()
        class_id.append(int(values[0]))
        if len(values) == 5:
            box = _parse_box(values=values[1:])
            relative_xyxy.append(box)
            if with_masks:
                relative_polygon.append(_box_to_polygon(box=box))
        elif len(values) > 5:
            polygon = _parse_polygon(values=values[1:])
            relative_xyxy.append(polygon_to_xyxy(polygon=polygon))
            if with_masks:
                relative_polygon.append(polygon)

    class_id = np.array(class_id, dtype=int)
    relative_xyxy = np.array(relative_xyxy, dtype=np.float32)
    xyxy = relative_xyxy * np.array([w, h, w, h], dtype=np.float32)

    if not with_masks:
        return Detections(class_id=class_id, xyxy=xyxy)

    polygons = [
        (polygon * np.array(resolution_wh)).astype(int) for polygon in relative_polygon
    ]
    mask = _polygons_to_masks(polygons=polygons, resolution_wh=resolution_wh)
    return Detections(class_id=class_id, xyxy=xyxy, mask=mask)


def load_yolo_annotations(
    images_directory_path: str,
    annotations_directory_path: str,
    data_yaml_path: str,
    force_masks: bool = False,
) -> Tuple[List[str], Dict[str, np.ndarray], Dict[str, Detections]]:
    """
    Loads YOLO annotations and returns class names, images,
        and their corresponding detections.

    Args:
        images_directory_path (str): The path to the directory containing the images.
        annotations_directory_path (str): The path to the directory
            containing the YOLO annotation files.
        data_yaml_path (str): The path to the data
            YAML file containing class information.
        force_masks (bool, optional): If True, forces masks to be loaded
            for all annotations, regardless of whether they are present.

    Returns:
        Tuple[List[str], Dict[str, np.ndarray], Dict[str, Detections]]:
            A tuple containing a list of class names, a dictionary with
            image names as keys and images as values, and a dictionary
            with image names as keys and corresponding Detections instances as values.
    """
    image_paths = list_files_with_extensions(
        directory=images_directory_path, extensions=["jpg", "jpeg", "png"]
    )
<<<<<<< HEAD
    list_files_with_extensions(directory=annotations_directory_path, extensions=["txt"])
=======
>>>>>>> b40e2f22

    classes = _extract_class_names(file_path=data_yaml_path)
    images = {}
    annotations = {}

    for image_path in image_paths:
        image_name = Path(image_path).stem
        image = cv2.imread(str(image_path))

        annotation_path = os.path.join(annotations_directory_path, f"{image_name}.txt")
        if not os.path.exists(annotation_path):
            images[image_path.name] = image
            annotations[image_path.name] = Detections.empty()
            continue

        lines = read_txt_file(str(annotation_path))
        h, w, _ = image.shape
        resolution_wh = (w, h)

        with_masks = _with_mask(lines=lines)
        with_masks = force_masks if force_masks else with_masks
        annotation = yolo_annotations_to_detections(
            lines=lines, resolution_wh=resolution_wh, with_masks=with_masks
        )

        images[image_path.name] = image
        annotations[image_path.name] = annotation
    return classes, images, annotations


def object_to_yolo(
    xyxy: np.ndarray,
    class_id: int,
    image_shape: Tuple[int, int, int],
    polygon: Optional[np.ndarray] = None,
) -> str:
    h, w, _ = image_shape
    if polygon is None:
        xyxy_relative = xyxy / np.array([w, h, w, h], dtype=np.float32)
        x_min, y_min, x_max, y_max = xyxy_relative
        x_center = (x_min + x_max) / 2
        y_center = (y_min + y_max) / 2
        width = x_max - x_min
        height = y_max - y_min
        return f"{int(class_id)} {x_center:.5f} {y_center:.5f} {width:.5f} {height:.5f}"
    else:
        polygon_relative = polygon / np.array([w, h], dtype=np.float32)
        polygon_relative = polygon_relative.reshape(-1)
        polygon_parsed = " ".join([f"{value:.5f}" for value in polygon_relative])
        return f"{int(class_id)} {polygon_parsed}"


def detections_to_yolo_annotations(
    detections: Detections,
    image_shape: Tuple[int, int, int],
    min_image_area_percentage: float = 0.0,
    max_image_area_percentage: float = 1.0,
    approximation_percentage: float = 0.75,
) -> List[str]:
    annotation = []
    for xyxy, mask, _, class_id, _ in detections:
        if mask is not None:
            polygons = approximate_mask_with_polygons(
                mask=mask,
                min_image_area_percentage=min_image_area_percentage,
                max_image_area_percentage=max_image_area_percentage,
                approximation_percentage=approximation_percentage,
            )
            for polygon in polygons:
                xyxy = polygon_to_xyxy(polygon=polygon)
                next_object = object_to_yolo(
                    xyxy=xyxy,
                    class_id=class_id,
                    image_shape=image_shape,
                    polygon=polygon,
                )
                annotation.append(next_object)
        else:
            next_object = object_to_yolo(
                xyxy=xyxy, class_id=class_id, image_shape=image_shape
            )
            annotation.append(next_object)
    return annotation


def save_yolo_annotations(
    annotations_directory_path: str,
    images: Dict[str, np.ndarray],
    annotations: Dict[str, Detections],
    min_image_area_percentage: float = 0.0,
    max_image_area_percentage: float = 1.0,
    approximation_percentage: float = 0.75,
) -> None:
    Path(annotations_directory_path).mkdir(parents=True, exist_ok=True)
    for image_name, image in images.items():
        detections = annotations[image_name]
        yolo_annotations_name = _image_name_to_annotation_name(image_name=image_name)
        yolo_annotations_path = os.path.join(
            annotations_directory_path, yolo_annotations_name
        )
        lines = detections_to_yolo_annotations(
            detections=detections,
            image_shape=image.shape,
            min_image_area_percentage=min_image_area_percentage,
            max_image_area_percentage=max_image_area_percentage,
            approximation_percentage=approximation_percentage,
        )
        save_text_file(lines=lines, file_path=yolo_annotations_path)


def save_data_yaml(data_yaml_path: str, classes: List[str]) -> None:
    data = {"nc": len(classes), "names": classes}
    Path(data_yaml_path).parent.mkdir(parents=True, exist_ok=True)
    save_yaml_file(data=data, file_path=data_yaml_path)<|MERGE_RESOLUTION|>--- conflicted
+++ resolved
@@ -133,10 +133,6 @@
     image_paths = list_files_with_extensions(
         directory=images_directory_path, extensions=["jpg", "jpeg", "png"]
     )
-<<<<<<< HEAD
-    list_files_with_extensions(directory=annotations_directory_path, extensions=["txt"])
-=======
->>>>>>> b40e2f22
 
     classes = _extract_class_names(file_path=data_yaml_path)
     images = {}
